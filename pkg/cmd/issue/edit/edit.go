package edit

import (
	"fmt"
	"net/http"
	"time"

	"github.com/MakeNowJust/heredoc"
	"github.com/cli/cli/v2/api"
	"github.com/cli/cli/v2/internal/ghrepo"
	"github.com/cli/cli/v2/pkg/cmd/frecency"
	shared "github.com/cli/cli/v2/pkg/cmd/issue/shared"
	prShared "github.com/cli/cli/v2/pkg/cmd/pr/shared"
	"github.com/cli/cli/v2/pkg/cmdutil"
	"github.com/cli/cli/v2/pkg/iostreams"
	"github.com/spf13/cobra"
)

type EditOptions struct {
	HttpClient func() (*http.Client, error)
	IO         *iostreams.IOStreams
	BaseRepo   func() (ghrepo.Interface, error)

	DetermineEditor    func() (string, error)
	FieldsToEditSurvey func(*prShared.Editable) error
	EditFieldsSurvey   func(*prShared.Editable, string) error
	FetchOptions       func(*api.Client, ghrepo.Interface, *prShared.Editable) error

	SelectorArg string
	Interactive bool

	Frecency    *frecency.Manager
	UseFrecency bool
	prShared.Editable
}

func NewCmdEdit(f *cmdutil.Factory, runF func(*EditOptions) error) *cobra.Command {
	opts := &EditOptions{
		IO:                 f.IOStreams,
		HttpClient:         f.HttpClient,
		DetermineEditor:    func() (string, error) { return cmdutil.DetermineEditor(f.Config) },
		FieldsToEditSurvey: prShared.FieldsToEditSurvey,
		EditFieldsSurvey:   prShared.EditFieldsSurvey,
		FetchOptions:       prShared.FetchOptions,
		Frecency:           f.FrecencyManager,
	}

	var bodyFile string

	cmd := &cobra.Command{
		Use:   "edit {<number> | <url>}",
		Short: "Edit an issue",
		Example: heredoc.Doc(`
			$ gh issue edit 23 --title "I found a bug" --body "Nothing works"
			$ gh issue edit 23 --add-label "bug,help wanted" --remove-label "core"
			$ gh issue edit 23 --add-assignee "@me" --remove-assignee monalisa,hubot
			$ gh issue edit 23 --add-project "Roadmap" --remove-project v1,v2
			$ gh issue edit 23 --milestone "Version 1"
			$ gh issue edit 23 --body-file body.txt
		`),
		Args: cobra.MaximumNArgs(1),
		RunE: func(cmd *cobra.Command, args []string) error {
			// support `-R, --repo` override
			opts.BaseRepo = f.BaseRepo

			if len(args) > 0 {
				opts.SelectorArg = args[0]
			} else if opts.IO.CanPrompt() {
				opts.UseFrecency = true
			} else {
				return cmdutil.FlagErrorf("interactive mode required with no arguments")
			}

			flags := cmd.Flags()

			bodyProvided := flags.Changed("body")
			bodyFileProvided := bodyFile != ""

			if err := cmdutil.MutuallyExclusive(
				"specify only one of `--body` or `--body-file`",
				bodyProvided,
				bodyFileProvided,
			); err != nil {
				return err
			}
			if bodyProvided || bodyFileProvided {
				opts.Editable.Body.Edited = true
				if bodyFileProvided {
					b, err := cmdutil.ReadFile(bodyFile, opts.IO.In)
					if err != nil {
						return err
					}
					opts.Editable.Body.Value = string(b)
				}
			}

			if flags.Changed("title") {
				opts.Editable.Title.Edited = true
			}
			if flags.Changed("add-assignee") || flags.Changed("remove-assignee") {
				opts.Editable.Assignees.Edited = true
			}
			if flags.Changed("add-label") || flags.Changed("remove-label") {
				opts.Editable.Labels.Edited = true
			}
			if flags.Changed("add-project") || flags.Changed("remove-project") {
				opts.Editable.Projects.Edited = true
			}
			if flags.Changed("milestone") {
				opts.Editable.Milestone.Edited = true
			}

			if !opts.Editable.Dirty() {
				opts.Interactive = true
			}

			if opts.Interactive && !opts.IO.CanPrompt() {
				return cmdutil.FlagErrorf("field to edit flag required when not running interactively")
			}

			if runF != nil {
				return runF(opts)
			}

			return editRun(opts)
		},
	}

	cmd.Flags().StringVarP(&opts.Editable.Title.Value, "title", "t", "", "Set the new title.")
	cmd.Flags().StringVarP(&opts.Editable.Body.Value, "body", "b", "", "Set the new body.")
	cmd.Flags().StringVarP(&bodyFile, "body-file", "F", "", "Read body text from `file` (use \"-\" to read from standard input)")
	cmd.Flags().StringSliceVar(&opts.Editable.Assignees.Add, "add-assignee", nil, "Add assigned users by their `login`. Use \"@me\" to assign yourself.")
	cmd.Flags().StringSliceVar(&opts.Editable.Assignees.Remove, "remove-assignee", nil, "Remove assigned users by their `login`. Use \"@me\" to unassign yourself.")
	cmd.Flags().StringSliceVar(&opts.Editable.Labels.Add, "add-label", nil, "Add labels by `name`")
	cmd.Flags().StringSliceVar(&opts.Editable.Labels.Remove, "remove-label", nil, "Remove labels by `name`")
	cmd.Flags().StringSliceVar(&opts.Editable.Projects.Add, "add-project", nil, "Add the issue to projects by `name`")
	cmd.Flags().StringSliceVar(&opts.Editable.Projects.Remove, "remove-project", nil, "Remove the issue from projects by `name`")
	cmd.Flags().StringVarP(&opts.Editable.Milestone.Value, "milestone", "m", "", "Edit the milestone the issue belongs to by `name`")

	return cmd
}

func editRun(opts *EditOptions) error {
	httpClient, err := opts.HttpClient()
	if err != nil {
		return err
	}

<<<<<<< HEAD
	baseRepo, err := opts.BaseRepo()
	if err != nil {
		return err
	}

	if opts.UseFrecency {
		opts.IO.StartProgressIndicator()
		issues, err := opts.Frecency.GetFrecent(baseRepo, false)
		opts.IO.StopProgressIndicator()
		if err != nil {
			return err
		}

		selected, err := shared.SelectIssueNumber(issues)
		if err != nil {
			return err
		}
		opts.SelectorArg = selected
	}

	issue, repo, err := shared.IssueFromArg(apiClient, opts.BaseRepo, opts.SelectorArg)
=======
	editable := opts.Editable
	lookupFields := []string{"id", "number", "title", "body", "url"}
	if opts.Interactive || editable.Assignees.Edited {
		lookupFields = append(lookupFields, "assignees")
	}
	if opts.Interactive || editable.Labels.Edited {
		lookupFields = append(lookupFields, "labels")
	}
	if opts.Interactive || editable.Projects.Edited {
		lookupFields = append(lookupFields, "projectCards")
	}
	if opts.Interactive || editable.Milestone.Edited {
		lookupFields = append(lookupFields, "milestone")
	}

	issue, repo, err := shared.IssueFromArgWithFields(httpClient, opts.BaseRepo, opts.SelectorArg, lookupFields)
>>>>>>> c509a3d4
	if err != nil {
		return err
	}

<<<<<<< HEAD
	if opts.UseFrecency {
		if err := opts.Frecency.UpdateIssue(repo, issue, time.Now()); err != nil {
			return err
		}
	}

	editable := opts.Editable
=======
>>>>>>> c509a3d4
	editable.Title.Default = issue.Title
	editable.Body.Default = issue.Body
	editable.Assignees.Default = issue.Assignees.Logins()
	editable.Labels.Default = issue.Labels.Names()
	editable.Projects.Default = issue.ProjectCards.ProjectNames()
	if issue.Milestone != nil {
		editable.Milestone.Default = issue.Milestone.Title
	}

	if opts.Interactive {
		err = opts.FieldsToEditSurvey(&editable)
		if err != nil {
			return err
		}
	}

	apiClient := api.NewClientFromHTTP(httpClient)
	opts.IO.StartProgressIndicator()
	err = opts.FetchOptions(apiClient, repo, &editable)
	opts.IO.StopProgressIndicator()
	if err != nil {
		return err
	}

	if opts.Interactive {
		editorCommand, err := opts.DetermineEditor()
		if err != nil {
			return err
		}
		err = opts.EditFieldsSurvey(&editable, editorCommand)
		if err != nil {
			return err
		}
	}

	opts.IO.StartProgressIndicator()
	err = prShared.UpdateIssue(httpClient, repo, issue.ID, issue.IsPullRequest(), editable)
	opts.IO.StopProgressIndicator()
	if err != nil {
		return err
	}

	fmt.Fprintln(opts.IO.Out, issue.URL)

	return nil
}<|MERGE_RESOLUTION|>--- conflicted
+++ resolved
@@ -146,7 +146,6 @@
 		return err
 	}
 
-<<<<<<< HEAD
 	baseRepo, err := opts.BaseRepo()
 	if err != nil {
 		return err
@@ -167,8 +166,6 @@
 		opts.SelectorArg = selected
 	}
 
-	issue, repo, err := shared.IssueFromArg(apiClient, opts.BaseRepo, opts.SelectorArg)
-=======
 	editable := opts.Editable
 	lookupFields := []string{"id", "number", "title", "body", "url"}
 	if opts.Interactive || editable.Assignees.Edited {
@@ -185,21 +182,16 @@
 	}
 
 	issue, repo, err := shared.IssueFromArgWithFields(httpClient, opts.BaseRepo, opts.SelectorArg, lookupFields)
->>>>>>> c509a3d4
-	if err != nil {
-		return err
-	}
-
-<<<<<<< HEAD
+	if err != nil {
+		return err
+	}
+
 	if opts.UseFrecency {
 		if err := opts.Frecency.UpdateIssue(repo, issue, time.Now()); err != nil {
 			return err
 		}
 	}
 
-	editable := opts.Editable
-=======
->>>>>>> c509a3d4
 	editable.Title.Default = issue.Title
 	editable.Body.Default = issue.Body
 	editable.Assignees.Default = issue.Assignees.Logins()
