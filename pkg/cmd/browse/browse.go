package browse

import (
	"fmt"
	"net/http"
	"os"
	"path/filepath"
	"regexp"
	"strconv"
	"strings"

	"github.com/MakeNowJust/heredoc"
<<<<<<< HEAD
	"github.com/cli/cli/api"
	"github.com/cli/cli/git"
	"github.com/cli/cli/internal/ghrepo"
	"github.com/cli/cli/pkg/cmdutil"
	"github.com/cli/cli/pkg/iostreams"
=======
	"github.com/cli/cli/v2/api"
	"github.com/cli/cli/v2/git"
	"github.com/cli/cli/v2/internal/ghrepo"
	"github.com/cli/cli/v2/pkg/cmdutil"
	"github.com/cli/cli/v2/pkg/iostreams"
	"github.com/cli/cli/v2/utils"
>>>>>>> 78ac7718
	"github.com/spf13/cobra"
)

type browser interface {
	Browse(string) error
}

type BrowseOptions struct {
	BaseRepo   func() (ghrepo.Interface, error)
	Browser    browser
	HttpClient func() (*http.Client, error)
	IO         *iostreams.IOStreams

	SelectorArg string

	Branch        string
	CommitFlag    bool
	ProjectsFlag  bool
	SettingsFlag  bool
	WikiFlag      bool
	NoBrowserFlag bool
}

func NewCmdBrowse(f *cmdutil.Factory, runF func(*BrowseOptions) error) *cobra.Command {
	opts := &BrowseOptions{
		Browser:    f.Browser,
		HttpClient: f.HttpClient,
		IO:         f.IOStreams,
	}

	cmd := &cobra.Command{
		Long:  "Open the GitHub repository in the web browser.",
		Short: "Open the repository in the browser",
		Use:   "browse [<number> | <path>]",
		Args:  cobra.MaximumNArgs(1),
		Example: heredoc.Doc(`
			$ gh browse
			#=> Open the home page of the current repository

			$ gh browse 217
			#=> Open issue or pull request 217

			$ gh browse --settings
			#=> Open repository settings

			$ gh browse main.go:312
			#=> Open main.go at line 312

			$ gh browse main.go --branch main
			#=> Open main.go in the main branch
		`),
		Annotations: map[string]string{
			"IsCore": "true",
			"help:arguments": heredoc.Doc(`
				A browser location can be specified using arguments in the following format:
				- by number for issue or pull request, e.g. "123"; or
				- by path for opening folders and files, e.g. "cmd/gh/main.go"
			`),
			"help:environment": heredoc.Doc(`
				To configure a web browser other than the default, use the BROWSER environment variable.
			`),
		},
		RunE: func(cmd *cobra.Command, args []string) error {
			opts.BaseRepo = f.BaseRepo

			if len(args) > 0 {
				opts.SelectorArg = args[0]
			}

			if err := cmdutil.MutuallyExclusive(
				"specify only one of `--branch`, `--commit`, `--projects`, `--wiki`, or `--settings`",
				opts.Branch != "",
				opts.CommitFlag,
				opts.WikiFlag,
				opts.SettingsFlag,
				opts.ProjectsFlag,
			); err != nil {
				return err
			}

			if runF != nil {
				return runF(opts)
			}
			return runBrowse(opts)
		},
	}

	cmdutil.EnableRepoOverride(cmd, f)
	cmd.Flags().BoolVarP(&opts.ProjectsFlag, "projects", "p", false, "Open repository projects")
	cmd.Flags().BoolVarP(&opts.WikiFlag, "wiki", "w", false, "Open repository wiki")
	cmd.Flags().BoolVarP(&opts.SettingsFlag, "settings", "s", false, "Open repository settings")
	cmd.Flags().BoolVarP(&opts.NoBrowserFlag, "no-browser", "n", false, "Print destination URL instead of opening the browser")
	cmd.Flags().BoolVarP(&opts.CommitFlag, "commit", "c", false, "Open the last commit")
	cmd.Flags().StringVarP(&opts.Branch, "branch", "b", "", "Select another branch by passing in the branch name")

	return cmd
}

func runBrowse(opts *BrowseOptions) error {
	baseRepo, err := opts.BaseRepo()
	if err != nil {
		return fmt.Errorf("unable to determine base repository: %w", err)
	}

	if opts.CommitFlag {
		commit, err := git.LastCommit()
		if err == nil {
			opts.Branch = commit.Sha
		}
	}

	section, err := parseSection(baseRepo, opts)
	if err != nil {
		return err
	}
	url := ghrepo.GenerateRepoURL(baseRepo, section)

	if opts.NoBrowserFlag {
		_, err := fmt.Fprintln(opts.IO.Out, url)
		return err
	}

	if opts.IO.IsStdoutTTY() {
		fmt.Fprintf(opts.IO.Out, "Opening %s in your browser.\n", utils.DisplayURL(url))
	}
	return opts.Browser.Browse(url)
}

func parseSection(baseRepo ghrepo.Interface, opts *BrowseOptions) (string, error) {
	if opts.SelectorArg == "" {
		if opts.ProjectsFlag {
			return "projects", nil
		} else if opts.SettingsFlag {
			return "settings", nil
		} else if opts.WikiFlag {
			return "wiki", nil
		} else if opts.Branch == "" {
			return "", nil
		}
	}

	if isNumber(opts.SelectorArg) {
		return fmt.Sprintf("issues/%s", opts.SelectorArg), nil
	}

	filePath, rangeStart, rangeEnd, err := parseFile(opts.SelectorArg)
	if err != nil {
		return "", err
	}

	branchName := opts.Branch
	if branchName == "" {
		httpClient, err := opts.HttpClient()
		if err != nil {
			return "", err
		}
<<<<<<< HEAD
	} else {
		if isNumber(opts.SelectorArg) {
			url += "/issues/" + opts.SelectorArg
		} else {
			if opts.Branch != "" {
				url += "/tree/" + opts.Branch + "/"
			} else {
				apiClient := api.NewClientFromHTTP(httpClient)
				branchName, err := api.RepoDefaultBranch(apiClient, baseRepo)
				if err != nil {
					return err
				}
				url += "/tree/" + branchName + "/"
			}
			fileArg, err := parseFileArg(opts.SelectorArg)
			if err != nil {
				return err
			}
			path := parsePathFromFileArg(fileArg)
			url += path
=======
		apiClient := api.NewClientFromHTTP(httpClient)
		branchName, err = api.RepoDefaultBranch(apiClient, baseRepo)
		if err != nil {
			return "", fmt.Errorf("error determining the default branch: %w", err)
>>>>>>> 78ac7718
		}
	}

	if rangeStart > 0 {
		var rangeFragment string
		if rangeEnd > 0 && rangeStart != rangeEnd {
			rangeFragment = fmt.Sprintf("L%d-L%d", rangeStart, rangeEnd)
		} else {
			rangeFragment = fmt.Sprintf("L%d", rangeStart)
		}
		return fmt.Sprintf("blob/%s/%s?plain=1#%s", branchName, filePath, rangeFragment), nil
	}
	return fmt.Sprintf("tree/%s/%s", branchName, filePath), nil
}

func parseFile(f string) (p string, start int, end int, err error) {
	parts := strings.SplitN(f, ":", 3)
	if len(parts) > 2 {
		err = fmt.Errorf("invalid file argument: %q", f)
		return
	}

	p = parts[0]
	if len(parts) < 2 {
		return
	}

	if idx := strings.IndexRune(parts[1], '-'); idx >= 0 {
		start, err = strconv.Atoi(parts[1][:idx])
		if err != nil {
			err = fmt.Errorf("invalid file argument: %q", f)
			return
		}
		end, err = strconv.Atoi(parts[1][idx+1:])
		if err != nil {
			err = fmt.Errorf("invalid file argument: %q", f)
		}
		return
	}

	start, err = strconv.Atoi(parts[1])
	if err != nil {
		err = fmt.Errorf("invalid file argument: %q", f)
	}
	end = start
	return
}

func isNumber(arg string) bool {
	_, err := strconv.Atoi(arg)
	return err == nil
}

func parsePathFromFileArg(fileArg string) string {
	if !hasRelativePrefix(fileArg) {
		return fileArg
	}
	path := filepath.Clean(filepath.Join(git.PathFromRepoRoot(), fileArg))
	path = strings.ReplaceAll(path, "\\", "/")
	match, _ := regexp.Match("(^\\.$)|(^\\.\\./)", []byte(path))
	if match {
		return ""
	}
	return path
}

func hasRelativePrefix(fileArg string) bool {
	return strings.HasPrefix(fileArg, ".."+string(os.PathSeparator)) ||
		strings.HasPrefix(fileArg, "."+string(os.PathSeparator)) ||
		fileArg == "."
}<|MERGE_RESOLUTION|>--- conflicted
+++ resolved
@@ -3,27 +3,18 @@
 import (
 	"fmt"
 	"net/http"
-	"os"
 	"path/filepath"
 	"regexp"
 	"strconv"
 	"strings"
 
 	"github.com/MakeNowJust/heredoc"
-<<<<<<< HEAD
-	"github.com/cli/cli/api"
-	"github.com/cli/cli/git"
-	"github.com/cli/cli/internal/ghrepo"
-	"github.com/cli/cli/pkg/cmdutil"
-	"github.com/cli/cli/pkg/iostreams"
-=======
 	"github.com/cli/cli/v2/api"
 	"github.com/cli/cli/v2/git"
 	"github.com/cli/cli/v2/internal/ghrepo"
 	"github.com/cli/cli/v2/pkg/cmdutil"
 	"github.com/cli/cli/v2/pkg/iostreams"
 	"github.com/cli/cli/v2/utils"
->>>>>>> 78ac7718
 	"github.com/spf13/cobra"
 )
 
@@ -180,33 +171,10 @@
 		if err != nil {
 			return "", err
 		}
-<<<<<<< HEAD
-	} else {
-		if isNumber(opts.SelectorArg) {
-			url += "/issues/" + opts.SelectorArg
-		} else {
-			if opts.Branch != "" {
-				url += "/tree/" + opts.Branch + "/"
-			} else {
-				apiClient := api.NewClientFromHTTP(httpClient)
-				branchName, err := api.RepoDefaultBranch(apiClient, baseRepo)
-				if err != nil {
-					return err
-				}
-				url += "/tree/" + branchName + "/"
-			}
-			fileArg, err := parseFileArg(opts.SelectorArg)
-			if err != nil {
-				return err
-			}
-			path := parsePathFromFileArg(fileArg)
-			url += path
-=======
 		apiClient := api.NewClientFromHTTP(httpClient)
 		branchName, err = api.RepoDefaultBranch(apiClient, baseRepo)
 		if err != nil {
 			return "", fmt.Errorf("error determining the default branch: %w", err)
->>>>>>> 78ac7718
 		}
 	}
 
@@ -255,13 +223,27 @@
 	return
 }
 
+func parseFileArg(fileArg string) (string, error) {
+	arr := strings.Split(fileArg, ":")
+	if len(arr) > 2 {
+		return "", fmt.Errorf("invalid use of colon\nUse 'gh browse --help' for more information about browse\n")
+	}
+	if len(arr) > 1 {
+		if !isNumber(arr[1]) {
+			return "", fmt.Errorf("invalid line number after colon\nUse 'gh browse --help' for more information about browse\n")
+		}
+		return arr[0] + "#L" + arr[1], nil
+	}
+	return arr[0], nil
+}
+
 func isNumber(arg string) bool {
 	_, err := strconv.Atoi(arg)
 	return err == nil
 }
 
 func parsePathFromFileArg(fileArg string) string {
-	if !hasRelativePrefix(fileArg) {
+	if filepath.IsAbs(fileArg) {
 		return fileArg
 	}
 	path := filepath.Clean(filepath.Join(git.PathFromRepoRoot(), fileArg))
@@ -271,10 +253,4 @@
 		return ""
 	}
 	return path
-}
-
-func hasRelativePrefix(fileArg string) bool {
-	return strings.HasPrefix(fileArg, ".."+string(os.PathSeparator)) ||
-		strings.HasPrefix(fileArg, "."+string(os.PathSeparator)) ||
-		fileArg == "."
 }