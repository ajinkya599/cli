package api

import (
	"bytes"
	"fmt"
	"io"
	"io/ioutil"
	"net/http"
<<<<<<< HEAD
	"os"
	"path"
=======
	"strings"
>>>>>>> a73880f5
)

// FakeHTTP provides a mechanism by which to stub HTTP responses through
type FakeHTTP struct {
	// Requests stores references to sequental requests that RoundTrip has received
	Requests      []*http.Request
	count         int
	responseStubs []*http.Response
}

// StubResponse pre-records an HTTP response
func (f *FakeHTTP) StubResponse(status int, body io.Reader) {
	resp := &http.Response{
		StatusCode: status,
		Body:       ioutil.NopCloser(body),
	}
	f.responseStubs = append(f.responseStubs, resp)
}

// RoundTrip satisfies http.RoundTripper
func (f *FakeHTTP) RoundTrip(req *http.Request) (*http.Response, error) {
	if len(f.responseStubs) <= f.count {
		return nil, fmt.Errorf("FakeHTTP: missing response stub for request %d", f.count)
	}
	resp := f.responseStubs[f.count]
	f.count++
	resp.Request = req
	f.Requests = append(f.Requests, req)
	return resp, nil
}

func (f *FakeHTTP) StubWithFixture(status int, fixtureFileName string) func() {
	fixturePath := path.Join("../test/fixtures/", fixtureFileName)
	fixtureFile, _ := os.Open(fixturePath)
	f.StubResponse(status, fixtureFile)
	return func() { fixtureFile.Close() }
}

func (f *FakeHTTP) StubRepoResponse(owner, repo string) {
	body := bytes.NewBufferString(fmt.Sprintf(`
		{ "data": { "repo_000": {
			"id": "REPOID",
			"name": "%s",
			"owner": {"login": "%s"},
			"defaultBranchRef": {
				"name": "master",
				"target": {"oid": "deadbeef"}
			},
			"viewerPermission": "WRITE"
		} } }
	`, repo, owner))
	resp := &http.Response{
		StatusCode: 200,
		Body:       ioutil.NopCloser(body),
	}
	f.responseStubs = append(f.responseStubs, resp)
}

func (f *FakeHTTP) StubForkedRepoResponse(forkFullName, parentFullName string) {
	forkRepo := strings.SplitN(forkFullName, "/", 2)
	parentRepo := strings.SplitN(parentFullName, "/", 2)
	body := bytes.NewBufferString(fmt.Sprintf(`
		{ "data": { "repo_000": {
			"id": "REPOID2",
			"name": "%s",
			"owner": {"login": "%s"},
			"defaultBranchRef": {
				"name": "master",
				"target": {"oid": "deadbeef"}
			},
			"viewerPermission": "ADMIN",
			"parent": {
				"id": "REPOID1",
				"name": "%s",
				"owner": {"login": "%s"},
				"defaultBranchRef": {
					"name": "master",
					"target": {"oid": "deadbeef"}
				},
				"viewerPermission": "READ"
			}
		} } }
	`, forkRepo[1], forkRepo[0], parentRepo[1], parentRepo[0]))
	resp := &http.Response{
		StatusCode: 200,
		Body:       ioutil.NopCloser(body),
	}
	f.responseStubs = append(f.responseStubs, resp)
}<|MERGE_RESOLUTION|>--- conflicted
+++ resolved
@@ -6,12 +6,9 @@
 	"io"
 	"io/ioutil"
 	"net/http"
-<<<<<<< HEAD
 	"os"
 	"path"
-=======
 	"strings"
->>>>>>> a73880f5
 )
 
 // FakeHTTP provides a mechanism by which to stub HTTP responses through
